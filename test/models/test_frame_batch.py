--- conflicted
+++ resolved
@@ -2,11 +2,7 @@
 
 import numpy as np
 
-<<<<<<< HEAD
-from Eva.src.models import Frame, FrameBatch, Prediction
-=======
 from src.models import Frame, FrameBatch
->>>>>>> f2274ff1
 
 NUM_FRAMES = 10
 
@@ -25,18 +21,12 @@
 
     def test_frames_as_numpy_array_should_frames_as_numpy_array(self):
         batch = FrameBatch(
-<<<<<<< HEAD
-            frames= [ Frame(1, np.ones((1, 1)), None), Frame(1, np.ones((1, 1)), None)], info=None)
-        expected = np.ones((2, 1, 1))
-        self.assertEqual(expected, batch.frames_as_numpy_array())
-=======
             frames=[Frame(1, np.ones((1, 1)), None),
                     Frame(1, np.ones((1, 1)), None)],
             info=None)
         expected = list(np.ones((2, 1, 1)))
         actual = list(batch.frames_as_numpy_array())
         self.assertEqual(expected, actual)
->>>>>>> f2274ff1
 
     def test_return_only_frames_specified_in_the_indices(self):
         batch = FrameBatch(
