# coding=utf-8
# Copyright 2018-2020 EVA
#
# Licensed under the Apache License, Version 2.0 (the "License");
# you may not use this file except in compliance with the License.
# You may obtain a copy of the License at
#
#     http://www.apache.org/licenses/LICENSE-2.0
#
# Unless required by applicable law or agreed to in writing, software
# distributed under the License is distributed on an "AS IS" BASIS,
# WITHOUT WARRANTIES OR CONDITIONS OF ANY KIND, either express or implied.
# See the License for the specific language governing permissions and
# limitations under the License.
import unittest
import os
import pandas as pd
import numpy as np

from src.catalog.catalog_manager import CatalogManager
from src.models.storage.batch import Batch
from src.readers.opencv_reader import OpenCVReader
from test.util import create_sample_video, create_dummy_batches, perform_query

NUM_FRAMES = 10


class SelectExecutorTest(unittest.TestCase):

    def setUp(self):
        # CatalogManager().reset()
        create_sample_video(NUM_FRAMES)
        load_query = """LOAD DATA INFILE 'dummy.avi' INTO MyVideo;"""
        perform_query(load_query)

    def tearDown(self):
        os.remove('dummy.avi')

    def test_should_load_and_select_in_table(self):
        select_query = "SELECT id FROM MyVideo;"
        actual_batch = perform_query(select_query)
        actual_batch.sort()
        expected_rows = [{"id": i} for i in range(NUM_FRAMES)]
        expected_batch = Batch(frames=pd.DataFrame(expected_rows))
        print(actual_batch, expected_batch)
        self.assertEqual(actual_batch, expected_batch)

        # Need Order by
        # select_query = "SELECT data FROM MyVideo;"
        # actual_batch = perform_query(select_query)
        # expected_rows = [{"data": np.array(np.ones((2, 2, 3))
        #                                   * 0.1 * float(i + 1) * 255,
        #                                   dtype=np.uint8)}
        #                 for i in range(NUM_FRAMES)]
        # expected_batch = Batch(frames=pd.DataFrame(expected_rows))
        # self.assertEqual(actual_batch, expected_batch)

        select_query = "SELECT id,data FROM MyVideo;"
        actual_batch = perform_query(select_query)
        actual_batch.sort()
        expected_batch = list(create_dummy_batches())
        self.assertEqual([actual_batch], expected_batch)

    @unittest.skip('Too slow when batch size is small.')
    def test_should_load_and_select_real_video_in_table(self):
        query = """LOAD DATA INFILE 'data/ua_detrac/ua_detrac.mp4'
                   INTO MyVideo;"""
        perform_query(query)

        select_query = "SELECT id,data FROM MyVideo;"
        actual_batch = perform_query(select_query)
        actual_batch.sort()
        video_reader = OpenCVReader('data/ua_detrac/ua_detrac/mp4')
        expected_batch = Batch(frames=pd.DataFrame())
        for batch in video_reader.read():
            expected_batch += batch
        self.assertTrue(actual_batch, expected_batch)

    def test_select_and_where_video_in_table(self):
<<<<<<< HEAD
        load_query = """LOAD DATA INFILE 'dummy.avi' INTO MyVideo;"""
        # perform_query(load_query)
=======
>>>>>>> eb618ce9
        select_query = "SELECT id,data FROM MyVideo WHERE id = 5;"
        actual_batch = perform_query(select_query)
        expected_batch = list(create_dummy_batches(filters=[5]))[0]
        self.assertEqual(actual_batch, expected_batch)

        select_query = "SELECT data FROM MyVideo WHERE id = 5;"
        actual_batch = perform_query(select_query)
        expected_rows = [{"data": np.array(
            np.ones((2, 2, 3)) * float(5 + 1) * 25, dtype=np.uint8)}]
        expected_batch = Batch(frames=pd.DataFrame(expected_rows))
        self.assertEqual(actual_batch, expected_batch)

        select_query = "SELECT id, data FROM MyVideo WHERE id >= 2;"
        actual_batch = perform_query(select_query)
        actual_batch.sort()
        expected_batch = list(
            create_dummy_batches(
                filters=range(
                    2, NUM_FRAMES)))[0]
        self.assertEqual(actual_batch, expected_batch)

        select_query = "SELECT id, data FROM MyVideo WHERE id >= 2 AND id < 5;"
        actual_batch = perform_query(select_query)
        actual_batch.sort()
        expected_batch = list(create_dummy_batches(filters=range(2, 5)))[0]

        self.assertEqual(actual_batch, expected_batch)

        nested_select_query = """SELECT id, data FROM
            (SELECT id, data FROM MyVideo WHERE id >= 2 AND id < 5)
            WHERE id >= 3;"""
        actual_batch = perform_query(nested_select_query)
        actual_batch.sort()
        expected_batch = list(create_dummy_batches(filters=range(3, 5)))[0]
        self.assertEqual(actual_batch, expected_batch)

<<<<<<< HEAD

if __name__ == "__main__":
    unittest.main()
=======
    def test_select_and_union_video_in_table(self):
        select_query = """SELECT id, data FROM MyVideo WHERE id < 3
            UNION ALL SELECT id, data FROM MyVideo WHERE id > 7;"""
        actual_batch = perform_query(select_query)
        actual_batch.sort()
        expected_batch = list(create_dummy_batches(
            filters=[i for i in range(NUM_FRAMES) if i < 3 or i > 7]))[0]
        self.assertEqual(actual_batch, expected_batch)

        select_query = """SELECT id, data FROM MyVideo WHERE id < 2
            UNION ALL SELECT id, data FROM MyVideo WHERE id > 4 AND id < 6
            UNION ALL SELECT id, data FROM MyVideo WHERE id > 7;"""
        actual_batch = perform_query(select_query)
        actual_batch.sort()
        expected_batch = list(create_dummy_batches(
            filters=[i for i in range(NUM_FRAMES)
                     if i < 2 or i == 5 or i > 7]))[0]
        self.assertEqual(actual_batch, expected_batch)
>>>>>>> eb618ce9
<|MERGE_RESOLUTION|>--- conflicted
+++ resolved
@@ -77,11 +77,6 @@
         self.assertTrue(actual_batch, expected_batch)
 
     def test_select_and_where_video_in_table(self):
-<<<<<<< HEAD
-        load_query = """LOAD DATA INFILE 'dummy.avi' INTO MyVideo;"""
-        # perform_query(load_query)
-=======
->>>>>>> eb618ce9
         select_query = "SELECT id,data FROM MyVideo WHERE id = 5;"
         actual_batch = perform_query(select_query)
         expected_batch = list(create_dummy_batches(filters=[5]))[0]
@@ -118,11 +113,6 @@
         expected_batch = list(create_dummy_batches(filters=range(3, 5)))[0]
         self.assertEqual(actual_batch, expected_batch)
 
-<<<<<<< HEAD
-
-if __name__ == "__main__":
-    unittest.main()
-=======
     def test_select_and_union_video_in_table(self):
         select_query = """SELECT id, data FROM MyVideo WHERE id < 3
             UNION ALL SELECT id, data FROM MyVideo WHERE id > 7;"""
@@ -140,5 +130,4 @@
         expected_batch = list(create_dummy_batches(
             filters=[i for i in range(NUM_FRAMES)
                      if i < 2 or i == 5 or i > 7]))[0]
-        self.assertEqual(actual_batch, expected_batch)
->>>>>>> eb618ce9
+        self.assertEqual(actual_batch, expected_batch)