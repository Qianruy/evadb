--- conflicted
+++ resolved
@@ -90,14 +90,13 @@
             DataFrameMetadata - metadata for given dataset_name
         """
         return self.model.query.filter(
-<<<<<<< HEAD
-            self.model._name == dataset_name).one()
-        
+            self.model._name == dataset_name).one_or_none()
+
     def delete_dataset(self, metadata_id):
         try:
             result = self.model.query \
-            .filter(self.model._id == metadata_id) \
-            .one()
+                .filter(self.model._id == metadata_id) \
+                .one()
 
             result.delete()
 
@@ -105,8 +104,4 @@
             LoggingManager().log(
                 "detele datset failed with id {}".format(metadata_id),
                 LoggingLevel.ERROR)
-            raise Exception
-
-=======
-            self.model._name == dataset_name).one_or_none()
->>>>>>> 97da44b8
+            raise Exception