# coding=utf-8
# Copyright 2018-2020 EVA
#
# Licensed under the Apache License, Version 2.0 (the "License");
# you may not use this file except in compliance with the License.
# You may obtain a copy of the License at
#
#     http://www.apache.org/licenses/LICENSE-2.0
#
# Unless required by applicable law or agreed to in writing, software
# distributed under the License is distributed on an "AS IS" BASIS,
# WITHOUT WARRANTIES OR CONDITIONS OF ANY KIND, either express or implied.
# See the License for the specific language governing permissions and
# limitations under the License.
from enum import unique, IntEnum


@unique
class PlanOprType(IntEnum):
    SEQUENTIAL_SCAN = 1
    STORAGE_PLAN = 2
    PP_FILTER = 3
    INSERT = 4
    CREATE = 5
    CREATE_UDF = 6
    LOAD_DATA = 7
    UNION = 8,
    ORDER_BY = 9
<<<<<<< HEAD
    CREATE_MATERIALIZED_VIEW = 10
    LIMIT = 11
=======
    LIMIT = 10
    SAMPLE = 11
>>>>>>> e238bb34
    # add other types<|MERGE_RESOLUTION|>--- conflicted
+++ resolved
@@ -12,25 +12,21 @@
 # WITHOUT WARRANTIES OR CONDITIONS OF ANY KIND, either express or implied.
 # See the License for the specific language governing permissions and
 # limitations under the License.
-from enum import unique, IntEnum
+from enum import unique, IntEnum, auto
 
 
 @unique
 class PlanOprType(IntEnum):
-    SEQUENTIAL_SCAN = 1
-    STORAGE_PLAN = 2
-    PP_FILTER = 3
-    INSERT = 4
-    CREATE = 5
-    CREATE_UDF = 6
-    LOAD_DATA = 7
-    UNION = 8,
-    ORDER_BY = 9
-<<<<<<< HEAD
-    CREATE_MATERIALIZED_VIEW = 10
-    LIMIT = 11
-=======
-    LIMIT = 10
-    SAMPLE = 11
->>>>>>> e238bb34
+    SEQUENTIAL_SCAN = auto()
+    STORAGE_PLAN = auto()
+    PP_FILTER = auto()
+    INSERT = auto()
+    CREATE = auto()
+    CREATE_UDF = auto()
+    LOAD_DATA = auto()
+    UNION = auto()
+    ORDER_BY = auto()
+    CREATE_MATERIALIZED_VIEW = auto()
+    LIMIT = auto()
+    SAMPLE = auto()
     # add other types