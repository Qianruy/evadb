--- conflicted
+++ resolved
@@ -29,7 +29,6 @@
 from src.filters.models.ml_dnn import MLMLP
 
 
-
 # Meant to be a black box for trying all models available and returning statistics and model for
 # the query optimizer to choose for a given query
 
@@ -228,31 +227,4 @@
         # Create DataFrame
         df = pd.DataFrame(data)
 
-<<<<<<< HEAD
-        return df
-
-
-if __name__ == "__main__":
-    filter = FilterResearch()
-
-    X = np.random.random([100, 30, 30, 3])
-    y = np.random.random([100])
-    y *= 10
-    y = y.astype(np.int32)
-
-    division = int(X.shape[0] * 0.8)
-    X_train = X[:division]
-    X_test = X[division:]
-    y_iscar_train = y[:division]
-    y_iscar_test = y[division:]
-
-    filter.train(X_train, y_iscar_train)
-    print("filter finished training!")
-    y_iscar_hat = filter.predict(X_test, post_model_name='rf')
-    print("filter finished prediction!")
-    stats = filter.getAllStats()
-    print(stats)
-    print("filter got all stats")
-=======
-        return df
->>>>>>> 5d12dc65
+        return df