# coding=utf-8
# Copyright 2018-2020 EVA
#
# Licensed under the Apache License, Version 2.0 (the "License");
# you may not use this file except in compliance with the License.
# You may obtain a copy of the License at
#
#     http://www.apache.org/licenses/LICENSE-2.0
#
# Unless required by applicable law or agreed to in writing, software
# distributed under the License is distributed on an "AS IS" BASIS,
# WITHOUT WARRANTIES OR CONDITIONS OF ANY KIND, either express or implied.
# See the License for the specific language governing permissions and
# limitations under the License.
from enum import IntEnum, auto
from typing import List

from src.catalog.models.df_metadata import DataFrameMetadata
from src.parser.table_ref import TableRef
from src.parser.create_statement import ColumnDefinition
from src.expression.abstract_expression import AbstractExpression
from src.catalog.models.df_column import DataFrameColumn
from src.catalog.models.udf_io import UdfIO
from pathlib import Path


class OperatorType(IntEnum):
    """
    Manages enums for all the operators supported
    """
<<<<<<< HEAD
    DUMMY = auto()
    LOGICALGET = auto()
    LOGICALFILTER = auto()
    LOGICALPROJECT = auto()
    LOGICALINSERT = auto()
    LOGICALCREATE = auto()
    LOGICALCREATEUDF = auto()
    LOGICALLOADDATA = auto()
    LOGICALQUERYDERIVEDGET = auto()
    LOGICALUNION = auto()
    LOGICAL_CREATE_MATERIALIZED_VIEW = auto()
    LOGICALDELIMITER = auto()
=======
    LOGICALGET = 1,
    LOGICALFILTER = 2,
    LOGICALPROJECT = 3,
    LOGICALINSERT = 4,
    LOGICALCREATE = 5,
    LOGICALCREATEUDF = 6,
    LOGICALLOADDATA = 7,
    LOGICALQUERYDERIVEDGET = 8,
    LOGICALUNION = 9,
    LOGICALORDERBY = 10
>>>>>>> f628306f


class Operator:
    """Base class for logital plan of operators

    Arguments:
        op_type: {OperatorType} -- {the opr type held by this node}
        children: {List} -- {the list of operator children for this node}
    """

    def __init__(self, op_type: OperatorType, children: List = None):
        self._opr_type = op_type
        self._children = children if children is not None else []

    def append_child(self, child: 'Operator'):
        if child:
            self._children.append(child)

    @property
    def children(self):
        return self._children

    @children.setter
    def children(self, children):
        self._children = children

    @property
    def opr_type(self):
        return self._opr_type

    def __str__(self) -> str:
        return '%s[%s](%s)' % (
            type(self).__name__, hex(id(self)),
            ', '.join('%s=%s' % item for item in vars(self).items())
        )

    def __eq__(self, other):
        is_subtree_equal = True
        if not isinstance(other, Operator):
            return False
        if len(self.children) != len(other.children):
            return False
        for child1, child2 in zip(self.children, other.children):
            is_subtree_equal = is_subtree_equal and (child1 == child2)
        return is_subtree_equal

    def is_logical(self):
        return self._opr_type < OperatorType.LOGICALDELIMITER


class Dummy(Operator):
    def __init__(self):
        super().__init__(OperatorType.DUMMY, None)


class LogicalGet(Operator):
    def __init__(self, video: TableRef, dataset_metadata: DataFrameMetadata,
                 children: List = None):
        super().__init__(OperatorType.LOGICALGET, children)
        self._video = video
        self._dataset_metadata = dataset_metadata
        self._predicate = None
        self._target_list = None

    @property
    def video(self):
        return self._video

    @property
    def dataset_metadata(self):
        return self._dataset_metadata

    @property
    def predicate(self):
        return self._predicate

    @predicate.setter
    def predicate(self, predicate):
        self._predicate = predicate

    @property
    def target_list(self):
        return self._target_list

    @target_list.setter
    def target_list(self, target_list):
        self._target_list = target_list

    def __eq__(self, other):
        is_subtree_equal = super().__eq__(other)
        if not isinstance(other, LogicalGet):
            return False
        return (is_subtree_equal
                and self.video == other.video
                and self.dataset_metadata == other.dataset_metadata
                and self.predicate == other.predicate
                and self.target_list == other.target_list)


class LogicalQueryDerivedGet(Operator):
    def __init__(self, children: List = None):
        super().__init__(OperatorType.LOGICALQUERYDERIVEDGET,
                         children=children)
        # `TODO` We need to store the alias information here
        # We need construct the map using the target list of the
        # subquery to validate the overall query
        self.predicate = None
        self.target_list = None

    @property
    def predicate(self):
        return self._predicate

    @predicate.setter
    def predicate(self, predicate):
        self._predicate = predicate

    @property
    def target_list(self):
        return self._target_list

    @target_list.setter
    def target_list(self, target_list):
        self._target_list = target_list

    def __eq__(self, other):
        is_subtree_equal = super().__eq__(other)
        if not isinstance(other, LogicalQueryDerivedGet):
            return False
        return (is_subtree_equal
                and self.predicate == other.predicate
                and self.target_list == other.target_list)


class LogicalFilter(Operator):
    def __init__(self, predicate: AbstractExpression, children: List = None):
        super().__init__(OperatorType.LOGICALFILTER, children)
        self._predicate = predicate

    @property
    def predicate(self):
        return self._predicate

    def __eq__(self, other):
        is_subtree_equal = super().__eq__(other)
        if not isinstance(other, LogicalFilter):
            return False
        return (is_subtree_equal
                and self.predicate == other.predicate)


class LogicalProject(Operator):
    def __init__(self, target_list: List[AbstractExpression],
                 children: List = None):
        super().__init__(OperatorType.LOGICALPROJECT, children)
        self._target_list = target_list

    @property
    def target_list(self):
        return self._target_list

    def __eq__(self, other):
        is_subtree_equal = super().__eq__(other)
        if not isinstance(other, LogicalProject):
            return False
        return (is_subtree_equal
                and self.target_list == other.target_list)


class LogicalOrderBy(Operator):
    def __init__(self, orderby_list: List,
                 children: List = None):
        super().__init__(OperatorType.LOGICALORDERBY, children)
        self._orderby_list = orderby_list

    @property
    def orderby_list(self):
        return self._orderby_list

    def __eq__(self, other):
        is_subtree_equal = super().__eq__(other)
        if not isinstance(other, LogicalOrderBy):
            return False
        return (is_subtree_equal
                and self.orderby_list == other.orderby_list)


class LogicalUnion(Operator):
    def __init__(self, all: bool, children: List = None):
        super().__init__(OperatorType.LOGICALUNION, children)
        self._all = all

    @property
    def all(self):
        return self._all

    def __eq__(self, other):
        is_subtree_equal = super().__eq__(other)
        if not isinstance(other, LogicalUnion):
            return False
        return (is_subtree_equal and self.all == other.all)


class LogicalInsert(Operator):
    """[Logical Node for Insert operation]

    Arguments:
        video {TableRef}:
            [TableRef object copied from parsed statement]
        video_catalog_id{int}:
            [catalog id for the video table]
        column_list{List[AbstractExpression]}:
            [After binding annotated column_list]
        value_list{List[AbstractExpression]}:
            [value list to insert]
    """

    def __init__(self, video: TableRef, video_catalog_id: int,
                 column_list: List[AbstractExpression],
                 value_list: List[AbstractExpression],
                 children: List = None):
        super().__init__(OperatorType.LOGICALINSERT, children)
        self._video = video
        self._video_catalog_id = video_catalog_id
        self._column_list = column_list
        self._value_list = value_list

    @property
    def video(self):
        return self._video

    @property
    def video_catalog_id(self):
        return self._video_catalog_id

    @property
    def value_list(self):
        return self._value_list

    @property
    def column_list(self):
        return self._column_list

    def __eq__(self, other):
        is_subtree_equal = super().__eq__(other)
        if not isinstance(other, LogicalInsert):
            return False
        return (is_subtree_equal
                and self.video == other.video
                and self.video_catalog_id == other.video_catalog_id
                and self.value_list == other.value_list
                and self.column_list == other.column_list)


class LogicalCreate(Operator):
    """Logical node for create table operations

    Arguments:
        video {TableRef}: [video table that is to be created]
        column_list {List[DataFrameColumn]}:
            [After binding annotated column_list]
        if_not_exists {bool}: [create table if exists]

    """

    def __init__(self, video: TableRef, column_list: List[DataFrameColumn],
                 if_not_exists: bool = False, children=None):
        super().__init__(OperatorType.LOGICALCREATE, children)
        self._video = video
        self._column_list = column_list
        self._if_not_exists = if_not_exists

    @property
    def video(self):
        return self._video

    @property
    def column_list(self):
        return self._column_list

    @property
    def if_not_exists(self):
        return self._if_not_exists

    def __eq__(self, other):
        is_subtree_equal = super().__eq__(other)
        if not isinstance(other, LogicalCreate):
            return False
        return (is_subtree_equal
                and self.video == other.video
                and self.column_list == other.column_list
                and self.if_not_exists == other.if_not_exists)


class LogicalCreateUDF(Operator):
    """
    Logical node for create udf operations

    Attributes:
        name: str
            udf_name provided by the user required
        if_not_exists: bool
            if true should throw an error if udf with same name exists
            else will replace the existing
        inputs: List[UdfIO]
            udf inputs, annotated list similar to table columns
        outputs: List[UdfIO]
            udf outputs, annotated list similar to table columns
        impl_path: Path
            file path which holds the implementation of the udf.
            This file should be placed in the UDF directory and
            the path provided should be relative to the UDF dir.
        udf_type: str
            udf type. it ca be object detection, classification etc.
    """

    def __init__(self, name: str,
                 if_not_exists: bool,
                 inputs: List[UdfIO],
                 outputs: List[UdfIO],
                 impl_path: Path,
                 udf_type: str = None,
                 children=None):
        super().__init__(OperatorType.LOGICALCREATEUDF, children)
        self._name = name
        self._if_not_exists = if_not_exists
        self._inputs = inputs
        self._outputs = outputs
        self._impl_path = impl_path
        self._udf_type = udf_type

    @property
    def name(self):
        return self._name

    @property
    def if_not_exists(self):
        return self._if_not_exists

    @property
    def inputs(self):
        return self._inputs

    @property
    def outputs(self):
        return self._outputs

    @property
    def impl_path(self):
        return self._impl_path

    @property
    def udf_type(self):
        return self._udf_type

    def __eq__(self, other):
        is_subtree_equal = super().__eq__(other)
        if not isinstance(other, LogicalCreateUDF):
            return False
        return (is_subtree_equal
                and self.name == other.name
                and self.if_not_exists == other.if_not_exists
                and self.inputs == other.inputs
                and self.outputs == other.outputs
                and self.udf_type == other.udf_type
                and self.impl_path == other.impl_path)


class LogicalLoadData(Operator):
    """Logical node for load data operation

    Arguments:
        table_metainfo(DataFrameMetadata): table to load data into
        path(Path): file path from where we are loading data
    """

    def __init__(self, table_metainfo: DataFrameMetadata,
                 path: Path, children=None):
        super().__init__(OperatorType.LOGICALLOADDATA, children=children)
        self._table_metainfo = table_metainfo
        self._path = path

    @property
    def table_metainfo(self):
        return self._table_metainfo

    @property
    def path(self):
        return self._path

    def __str__(self):
        return 'LogicalLoadData(table: {}, path: {})'.format(
            self.table_metainfo, self.path)

    def __eq__(self, other):
        is_subtree_equal = super().__eq__(other)
        if not isinstance(other, LogicalLoadData):
            return False
        return (is_subtree_equal
                and self.table_metainfo == other.table_metainfo
                and self.path == other.path)


class LogicalCreateMaterializedView(Operator):
    """Logical node for create materiaziled view operations

    Arguments:
        view {TableRef}: [view table that is to be created]
        col_list{List[ColumnDefinition]} -- column names in the view
        if_not_exists {bool}: [whether to override if view exists]
    """

    def __init__(self, view: TableRef, col_list: List[ColumnDefinition],
                 if_not_exists: bool = False, children=None):
        super().__init__(OperatorType.LOGICAL_CREATE_MATERIALIZED_VIEW,
                         children)
        self._view = view
        self._col_list = col_list
        self._if_not_exists = if_not_exists

    @property
    def view(self):
        return self._view

    @property
    def if_not_exists(self):
        return self._if_not_exists

    @property
    def col_list(self):
        return self._col_list

    def __eq__(self, other):
        is_subtree_equal = super().__eq__(other)
        if not isinstance(other, LogicalCreateMaterializedView):
            return False
        return (is_subtree_equal
                and self.view == other.view
                and self.col_list == other.col_list
                and self.if_not_exists == other.if_not_exists)<|MERGE_RESOLUTION|>--- conflicted
+++ resolved
@@ -28,7 +28,6 @@
     """
     Manages enums for all the operators supported
     """
-<<<<<<< HEAD
     DUMMY = auto()
     LOGICALGET = auto()
     LOGICALFILTER = auto()
@@ -39,20 +38,9 @@
     LOGICALLOADDATA = auto()
     LOGICALQUERYDERIVEDGET = auto()
     LOGICALUNION = auto()
+    LOGICALORDERBY = auto()
     LOGICAL_CREATE_MATERIALIZED_VIEW = auto()
     LOGICALDELIMITER = auto()
-=======
-    LOGICALGET = 1,
-    LOGICALFILTER = 2,
-    LOGICALPROJECT = 3,
-    LOGICALINSERT = 4,
-    LOGICALCREATE = 5,
-    LOGICALCREATEUDF = 6,
-    LOGICALLOADDATA = 7,
-    LOGICALQUERYDERIVEDGET = 8,
-    LOGICALUNION = 9,
-    LOGICALORDERBY = 10
->>>>>>> f628306f
 
 
 class Operator:
