--- conflicted
+++ resolved
@@ -29,11 +29,8 @@
         self._value = value
 
     def evaluate(self, *args, **kwargs):
-<<<<<<< HEAD
         return Batch(pd.DataFrame({0: [self._value]}))
-=======
-        return Batch(pd.DataFrame([self._value]))
->>>>>>> ff040b96
+
 
     @property
     def value(self):
